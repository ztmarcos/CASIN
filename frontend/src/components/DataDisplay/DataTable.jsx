import React, { useState, useEffect, useCallback, useRef, useMemo } from 'react';
import pdfService from '../../services/pdfService';
import firebaseTableService from '../../services/firebaseTableService';
import CellPDFParser from '../PDFParser/CellPDFParser';
import TableMail from './TableMail';
import PDFParser from '../PDFParser_new/PDFParser';
import Modal from '../common/Modal';
import DriveManager from '../Drive/DriveManager';
import './DataTable.css';
import { toast } from 'react-hot-toast';
import { API_URL } from '../../config/api.js';
import { notifyDataUpdate, notifyDataInsert, notifyDataEdit, notifyDataDelete } from '../../utils/dataUpdateNotifier';
// import TestInsert from '../TestInsert/TestInsert'; // Temporarily disabled

const DataTable = ({ data, onRowClick, onCellUpdate, onRefresh, tableName, columnOrder }) => {
  // Add console logs for debugging
  // Component received props
  console.log('🔥 DataTable received data length:', data?.length, 'tableName:', tableName);

  const [editingCell, setEditingCell] = useState(null);
  const [editValue, setEditValue] = useState('');
  const [isRefreshing, setIsRefreshing] = useState(false);
  const [sortConfig, setSortConfig] = useState({ key: null, direction: null });
  const [sortedData, setSortedData] = useState([]);
  const [showPdfUpload, setShowPdfUpload] = useState(false);
  const [customPrompt, setCustomPrompt] = useState('');
  const [isAnalyzing, setIsAnalyzing] = useState(false);
  const [selectedCells, setSelectedCells] = useState([]);
  const [selectionStart, setSelectionStart] = useState(null);
  const [searchTerm, setSearchTerm] = useState('');
  const [filteredData, setFilteredData] = useState([]);
  const [mailModal, setMailModal] = useState({ isOpen: false, rowData: null });
  const [deleteConfirm, setDeleteConfirm] = useState(null);
  const [statusModal, setStatusModal] = useState({ isOpen: false, rowId: null, currentStatus: null });
  const [showPDFParser, setShowPDFParser] = useState(false);
  const [tableTitle, setTableTitle] = useState('');
  const [driveModal, setDriveModal] = useState({ isOpen: false, clientData: null });
  const [availableChildTables, setAvailableChildTables] = useState([]);
  const [selectedChildTable, setSelectedChildTable] = useState('');
  const [parentData, setParentData] = useState(null);
  const [parentTableName, setParentTableName] = useState(null);
  const [newlyInsertedRows, setNewlyInsertedRows] = useState(new Set());
  const [flashingRows, setFlashingRows] = useState(new Set());
  const [forceHighlightNext, setForceHighlightNext] = useState(false);
  const [tableColumns, setTableColumns] = useState([]);
  const [isEditingFlag, setIsEditingFlag] = useState(false);
  const [forceRender, setForceRender] = useState(0); // State to force re-render on column order change
  const [actionsColumnsCollapsed, setActionsColumnsCollapsed] = useState(true); // State to control actions columns visibility - default collapsed
  const [showActionsModal, setShowActionsModal] = useState(false); // State to control actions modal
  const [selectedRowForActions, setSelectedRowForActions] = useState(null); // Row selected for actions

  // Helper function to get client name based on table type
  const getClientName = (rowData) => {
    if (!rowData) return 'Registro';
    
    // For hogar table, use 'contratante' field
    if (tableName === 'hogar') {
      return rowData.contratante || 'Registro';
    }
    
    // For other tables, try 'nombre_contratante' first, then 'contratante'
    return rowData.nombre_contratante || rowData.contratante || 'Registro';
  };

  // Debug useEffect to monitor state changes
  useEffect(() => {
<<<<<<< HEAD
    console.log('🔧 State changed:', { showActionsModal, selectedRowForActions: selectedRowForActions?.nombre_contratante || selectedRowForActions?.contratante });
=======
    console.log('🔧 State changed:', { showActionsModal, selectedRowForActions: getClientName(selectedRowForActions) });
>>>>>>> d5eb5346
  }, [showActionsModal, selectedRowForActions]);

  // Reference to track previous data
  const previousDataRef = useRef([]);
  
  // Use column order from ColumnManager if available, otherwise use original order
  const reorderedColumns = useMemo(() => {
    if (!tableColumns || tableColumns.length === 0) return [];

    // Filtrar columnas especiales (consistente con filteredColumns)
    const excludeColumns = [
      'pdf',
      'firebase_doc_id', 
      'estado_pago',
      'created_at',
      'updated_at',
      'createdat',
      'updatedat'
    ];
    
    let filteredColumns = tableColumns.filter(col => {
      const columnName = col.toLowerCase();
      return !excludeColumns.includes(columnName);
    });

    // Ordenamiento personalizado: nombre_contratante/contratante, numero_poliza, pago_total_o_prima_total, primer_pago, pago_parcial, resto, id
    const hasNombreContratante = filteredColumns.includes('nombre_contratante');
    const hasContratante = filteredColumns.includes('contratante');
    const hasNumeroPoliza = filteredColumns.includes('numero_poliza');
    const hasPagoTotal = filteredColumns.includes('pago_total_o_prima_total');
    const hasPrimerPago = filteredColumns.includes('primer_pago');
    const hasPagoParcial = filteredColumns.includes('pago_parcial');
    const hasId = filteredColumns.includes('id');

    // Quitar los que vamos a reordenar
    filteredColumns = filteredColumns.filter(col => 
      col !== 'nombre_contratante' && 
      col !== 'contratante' && 
      col !== 'numero_poliza' && 
      col !== 'pago_total_o_prima_total' &&
      col !== 'primer_pago' && 
      col !== 'pago_parcial' &&
      col !== 'id'
    );

    // Orden final: nombre_contratante (o contratante), numero_poliza, pago_total_o_prima_total, primer_pago, pago_parcial, ...resto..., id
    const finalOrder = [
      ...(hasNombreContratante ? ['nombre_contratante'] : []),
      ...(hasContratante && !hasNombreContratante ? ['contratante'] : []), // Solo si no hay nombre_contratante
      ...(hasNumeroPoliza ? ['numero_poliza'] : []),
      ...(hasPagoTotal ? ['pago_total_o_prima_total'] : []),
      ...(hasPrimerPago ? ['primer_pago'] : []),
      ...(hasPagoParcial ? ['pago_parcial'] : []),
      ...filteredColumns,
      ...(hasId ? ['id'] : [])
    ];
    return finalOrder;
  }, [tableColumns, columnOrder, tableName, forceRender]);

  // Filtrar columnas especiales (igual que ColumnManager)
  const filteredColumns = useMemo(() => {
    if (!tableColumns) return [];
    
    const excludeColumns = [
      'pdf',
      'firebase_doc_id', 
      'estado_pago',
      'created_at',
      'updated_at',
      'createdat',
      'updatedat'
    ];
    
    const result = tableColumns.filter(col => {
      const columnName = col.toLowerCase();
      return !excludeColumns.includes(columnName);
    });
    
    // Log para debugging
    if (tableColumns.length > 0) {
      console.log('🔧 DataTable: All tableColumns received:', tableColumns);
      console.log('🔧 DataTable: Filtered columns result:', result);
    }
    
    return result;
  }, [tableColumns]);

  // Simple effect just to set the data - NO SORTING HERE
  useEffect(() => {
    console.log('🔥 Setting data:', data);
    if (!Array.isArray(data)) {
      console.error('❌ Data is not an array:', data);
      setSortedData([]);
      setFilteredData([]);
      setTableColumns([]);
      return;
    }

    if (data.length === 0) {
      setSortedData([]);
      setFilteredData([]);
      setTableColumns([]);
      return;
    }

    // Get complete table structure including custom columns from API
    const updateTableColumns = async () => {
      try {
        // ALWAYS try to get structure from API first if we have a tableName
        if (tableName) {
          console.log('🔧 Getting complete table structure for:', tableName);
          const API_URL = window.location.hostname === 'localhost' 
            ? 'http://localhost:3001/api' 
            : '/api';
          
          const response = await fetch(`${API_URL}/data/tables/${tableName}/structure`);
          if (response.ok) {
            const structure = await response.json();
            if (structure.columns) {
              const allColumns = structure.columns.map(col => col.name);
              console.log('🔧 DataTable: Got complete column structure from API:', allColumns);
              
              // Check if columns actually changed
              if (JSON.stringify(allColumns) !== JSON.stringify(tableColumns)) {
                console.log('🔧 DataTable: Setting NEW table columns from API structure:', allColumns);
                setTableColumns(allColumns);
              } else {
                console.log('🔧 DataTable: Table columns unchanged, keeping API structure');
              }
              return; // Exit early - we successfully used API structure
            }
          }
        }
        
        // Fallback to data columns ONLY if API fails
        console.log('⚠️ API structure failed or unavailable, falling back to data columns');
        const dataColumns = Object.keys(data[0]);
        console.log('🔧 Checking if data columns changed:', { 
          dataColumns, 
          currentTableColumns: tableColumns,
          hasChanged: JSON.stringify(dataColumns) !== JSON.stringify(tableColumns)
        });
        
        // Only update columns if they actually changed
        if (JSON.stringify(dataColumns) !== JSON.stringify(tableColumns)) {
          console.log('🔧 Setting NEW table columns from data (fallback):', dataColumns);
          setTableColumns(dataColumns);
        } else {
          console.log('🔧 Table columns unchanged, keeping current order');
        }
      } catch (error) {
        console.error('❌ Error getting table structure:', error);
        // Final fallback to data columns
        const dataColumns = Object.keys(data[0]);
        if (JSON.stringify(dataColumns) !== JSON.stringify(tableColumns)) {
          console.log('🔧 Setting table columns from data (error fallback):', dataColumns);
          setTableColumns(dataColumns);
        }
      }
    };
    
    updateTableColumns();
    
      // Then set the data immediately and synchronously
  console.log('🔄 DataTable updating internal state with new data');
  console.log('🔍 New data first row aseguradora:', data[0]?.aseguradora);
  setSortedData(data);
  setFilteredData(data);
  console.log('✅ DataTable internal state updated');
  
  // Force re-render if user is currently editing
  if (editingCell) {
    console.log('⚡ User is editing - ensuring fresh data for current edit');
  }
    
    // Detect new insertions and handle highlighting
    if (forceHighlightNext || (data.length > previousDataRef.current.length && previousDataRef.current.length > 0)) {
      setForceHighlightNext(false);
      
      // Highlight the newest record after a short delay
      setTimeout(() => {
        if (data.length > 0) {
          // Find the newest record by timestamp
          const sorted = [...data].sort((a, b) => {
            const getTimestamp = (record) => {
              const createdAt = record.createdAt;
              if (!createdAt) return 0;
              
              if (createdAt._seconds) {
                return createdAt._seconds * 1000;
              } else if (createdAt.seconds) {
                return createdAt.seconds * 1000;
              } else if (createdAt.toDate) {
                return createdAt.toDate().getTime();
              } else if (typeof createdAt === 'string') {
                return new Date(createdAt).getTime();
              } else if (createdAt instanceof Date) {
                return createdAt.getTime();
              }
              return 0;
            };
            
            return getTimestamp(b) - getTimestamp(a);
          });

          if (sorted.length > 0) {
            const firstRecord = sorted[0];
            const highlightId = firstRecord.id || firstRecord.docId || firstRecord.firebase_doc_id || `highlight_${Date.now()}`;
            
            console.log('✨ Highlighting newest:', firstRecord.numero_poliza);
            
            const highlightSet = new Set([highlightId]);
            setNewlyInsertedRows(highlightSet);
            setFlashingRows(highlightSet);
            
            setTimeout(() => setFlashingRows(new Set()), 3000);
            setTimeout(() => setNewlyInsertedRows(new Set()), 10000);
          }
        }
      }, 100);
    }
    
    previousDataRef.current = data;
  }, [data, forceHighlightNext, tableName]);

  useEffect(() => {
    if (tableName) {
      // Get formatted title from firebaseTableService
      const title = firebaseTableService.formatTableTitle(tableName);
      setTableTitle(title);
      
      // Log for debugging
      console.log('🔥 Table name:', tableName);
      console.log('🔥 Formatted title:', title);
    }
  }, [tableName]);

  // Add effect to fetch available child tables (Firebase version)
  useEffect(() => {
    const fetchChildTables = async () => {
      // Determine the parent table name
      let parentTableName;
      
      if (tableName?.includes('→')) {
        // If it's a combined table name, get the parent part
        parentTableName = tableName.split('→')[0].trim();
      } else if (firebaseTableService.isChildTable(tableName)) {
        // If it's a child table, get its parent
        parentTableName = firebaseTableService.getParentTable(tableName);
      } else if (firebaseTableService.isParentTable(tableName)) {
        // If it's a parent table, use it directly
        parentTableName = tableName;
      } else {
        // Not a parent-child table
        setAvailableChildTables([]);
        setSelectedChildTable('');
        return;
      }
      
      if (!parentTableName) {
        setAvailableChildTables([]);
        setSelectedChildTable('');
        return;
      }
      
      try {
        console.log('🔥 Fetching child tables for parent:', parentTableName);
        
        // Use the firebaseTableService methods to get child tables
        const childTables = await firebaseTableService.getChildTables(parentTableName);
        console.log('🔥 Available child tables:', childTables);
        setAvailableChildTables(childTables);
        
        // Set selected child table based on current view
        if (tableName?.includes('→')) {
          const currentChildTable = tableName.split('→')[1].trim();
          console.log('🔥 Setting selected child table to:', currentChildTable);
          setSelectedChildTable(currentChildTable);
        } else if (firebaseTableService.isChildTable(tableName)) {
          console.log('🔥 Current table is child, setting selected child to:', tableName);
          setSelectedChildTable(tableName);
        } else {
          console.log('🔥 Resetting selected child table (parent table)');
          setSelectedChildTable(''); // Reset selection when viewing parent
        }
      } catch (error) {
        console.error('❌ Error fetching child tables:', error);
        setAvailableChildTables([]);
      }
    };

    fetchChildTables();
  }, [tableName]);

  // Add effect to handle parent table data (Firebase version)
  useEffect(() => {
    const loadParentData = async () => {
      if (!tableName || tableName.includes('→')) return;
      
      try {
        // Store the parent table name
        setParentTableName(tableName);
        
        // Check if this is a parent table that has child tables
        const isParent = firebaseTableService.isParentTable(tableName);
        if (isParent) {
          // Load parent table data from Firebase
          const parentResult = await firebaseTableService.getData(tableName);
          // Ensure parentResult.data is an array
          setParentData(Array.isArray(parentResult.data) ? parentResult.data : []);
        } else {
          setParentData([]);
        }
      } catch (error) {
        console.error('❌ Error loading parent data from Firebase:', error);
        setParentData([]);
      }
    };

    loadParentData();
  }, [tableName]);

  useEffect(() => {
    // Don't process if sortedData is empty (still loading)
    if (!sortedData || sortedData.length === 0) {
      console.log('🔍 Skipping search - no sorted data yet');
      return;
    }

    console.log('🔍 SEARCH TERM:', `"${searchTerm}"`, 'LENGTH:', searchTerm.length);
    console.log('🔍 SORTED DATA LENGTH:', sortedData.length);

    if (!searchTerm.trim()) {
      setFilteredData(sortedData);
      return;
    }

    const searchLower = searchTerm.toLowerCase();
    const filtered = sortedData.filter(row => {
      return Object.values(row).some(value => {
        if (value === null || value === undefined) return false;
        return String(value).toLowerCase().includes(searchLower);
      });
    });
    
    console.log('🔍 FILTERED RESULTS:', {
      originalLength: sortedData.length,
      filteredLength: filtered.length
    });
    
    setFilteredData(filtered);
  }, [searchTerm, sortedData]);

  // Enhanced handler for when data is captured/modified
  const handleDataCaptured = useCallback(async (updatedTableName = null, shouldCloseModal = false) => {
    console.log('📊 Data captured/modified, triggering refresh:', { 
      updatedTableName, 
      currentTableName: tableName,
      shouldCloseModal,
      isEditing: isEditingFlag
    });
    
    // Don't refresh if user is currently editing
    if (isEditingFlag) {
      console.log('⚠️ Skipping data refresh - user is editing');
      return;
    }
    
    try {
      // Show loading state
      setIsRefreshing(true);
      
      // Only close PDF parser if explicitly requested (e.g., after successful data insertion)
      if (shouldCloseModal) {
        setShowPDFParser(false);
      }
      
      // Refresh the current table data
      if (onRefresh) {
        await onRefresh(updatedTableName || tableName);
      }
      
      // Show success message only if modal is being closed (successful operation)
      if (shouldCloseModal) {
        toast.success('Datos agregados correctamente');
      }
      
    } catch (error) {
      console.error('❌ Error refreshing data after capture:', error);
      toast.error('Error al actualizar los datos');
    } finally {
      setIsRefreshing(false);
    }
  }, [onRefresh, tableName, isEditingFlag]);

  // Enhanced refresh function with loading state
  const refreshData = async () => {
    // Don't refresh if user is currently editing
    if (isEditingFlag) {
      console.log('⚠️ Skipping refresh - user is editing');
      return;
    }
    
    console.log('🔄 Manual refresh triggered');
    setIsRefreshing(true);
    
    try {
      if (onRefresh) {
        await onRefresh();
      }
      toast.success('Datos actualizados');
    } catch (error) {
      console.error('❌ Error during manual refresh:', error);
      toast.error('Error al actualizar datos');
    } finally {
      setIsRefreshing(false);
    }
  };

  // Note: Auto-refresh polling removed to prevent modal from closing prematurely
  // The modal should only close manually or after successful data insertion

  // Listen for custom data update events
  useEffect(() => {
    const handleDataUpdate = (event) => {
      console.log('📡 Received data update event:', event.detail);
      
      // Check if the update is for our current table
      if (event.detail?.tableName === tableName || event.detail?.tableName === 'all') {
        console.log('🔄 Triggering refresh due to data update event');
        
        // If it's a data insert event, mark for highlighting
        if (event.detail?.type === 'insert') {
          console.log('✨ New data insert detected, will highlight new rows');
          setForceHighlightNext(true);
        }
        
        // Pass shouldCloseModal flag to handleDataCaptured
        const shouldCloseModal = event.detail?.shouldCloseModal === true;
        handleDataCaptured(event.detail?.tableName, shouldCloseModal);
      }
    };

    // Handle policyDataUpdated event (legacy event from PDF parser)
    const handlePolicyDataUpdate = (event) => {
      console.log('📡 Received policyDataUpdated event:', event.detail);
      
      // Check if the update is for our current table
      if (event.detail?.table === tableName || !event.detail?.table) {
        console.log('🔄 Triggering refresh due to policyDataUpdated event');
        
        // Set flag to force highlight of next data refresh
        setForceHighlightNext(true);
        
        // Pass shouldCloseModal flag to handleDataCaptured
        const shouldCloseModal = event.detail?.shouldCloseModal === true;
        handleDataCaptured(event.detail?.table || tableName, shouldCloseModal);
      }
    };

    // Listen for storage changes (if using localStorage for coordination)
    const handleStorageChange = (event) => {
      if (event.key === 'dataTableUpdate' && event.newValue) {
        try {
          const updateInfo = JSON.parse(event.newValue);
          console.log('💾 Storage update detected:', updateInfo);
          
          if (updateInfo.tableName === tableName || updateInfo.tableName === 'all') {
            console.log('🔄 Triggering refresh due to storage update');
            const shouldCloseModal = updateInfo.shouldCloseModal === true;
            handleDataCaptured(updateInfo.tableName, shouldCloseModal);
            
            // Clear the storage flag
            localStorage.removeItem('dataTableUpdate');
          }
        } catch (error) {
          console.error('❌ Error parsing storage update:', error);
        }
      }
    };

    // Listen for table structure updates (from ColumnManager)
    const handleTableStructureUpdate = (event) => {
      console.log('🔧 DataTable: Table structure updated event received:', event.detail);
      if (event.detail?.tableName === tableName) {
        console.log('🔧 DataTable: Refreshing column structure for current table');
        // Force re-fetch of table structure
        if (data && data.length > 0) {
          const updateTableColumns = async () => {
            try {
              const API_URL = window.location.hostname === 'localhost' 
                ? 'http://localhost:3001/api' 
                : '/api';
              
              const response = await fetch(`${API_URL}/data/tables/${tableName}/structure`);
              if (response.ok) {
                const structure = await response.json();
                if (structure.columns) {
                  const allColumns = structure.columns.map(col => col.name);
                  console.log('🔧 DataTable: Updated column structure:', allColumns);
                  setTableColumns(allColumns);
                }
              }
            } catch (error) {
              console.error('❌ DataTable: Error updating table structure:', error);
            }
          };
          updateTableColumns();
        }
      }
    };

    // Listen for column order updates (from ColumnManager)
    const handleColumnOrderUpdate = (event) => {
      console.log('🔧 DataTable: Column order updated event received:', event.detail);
      if (event.detail?.tableName === tableName) {
        console.log('🔧 DataTable: Updating column order for current table');
        // Force re-render by updating a dummy state
        setForceRender(prev => prev + 1);
      }
    };



    // Add event listeners
    window.addEventListener('dataTableUpdate', handleDataUpdate);
    window.addEventListener('policyDataUpdated', handlePolicyDataUpdate);
    window.addEventListener('storage', handleStorageChange);
    window.addEventListener('tableStructureUpdated', handleTableStructureUpdate);
    window.addEventListener('columnOrderUpdated', handleColumnOrderUpdate);


    return () => {
      window.removeEventListener('dataTableUpdate', handleDataUpdate);
      window.removeEventListener('policyDataUpdated', handlePolicyDataUpdate);
      window.removeEventListener('storage', handleStorageChange);
      window.removeEventListener('tableStructureUpdated', handleTableStructureUpdate);
      window.removeEventListener('columnOrderUpdated', handleColumnOrderUpdate);

    };
  }, [tableName]);

  // Enhanced dropdown rendering with better parent-child navigation
  const renderTableSelector = () => {
    // For EMANT specifically, we know the structure
    const isEmantCaratula = tableName === 'emant_caratula';
    const isEmantListado = tableName === 'emant_listado';
    
    // Only show dropdown for EMANT tables
    if (!isEmantCaratula && !isEmantListado) {
      return null;
    }

    console.log('🔍 EMANT Dropdown state:', {
      tableName,
      isEmantCaratula,
      isEmantListado
    });

    // Simple dropdown for EMANT navigation
    const currentValue = tableName;

    return (
      <div className="child-table-selector">
        <select
          value={currentValue}
          onChange={(e) => {
            const selectedValue = e.target.value;
            console.log('🔄 EMANT Table selector onChange:', selectedValue);
            
            // Call handleChildTableSelect with the selected table name
            handleChildTableSelect(selectedValue);
          }}
          className="child-table-dropdown"
        >
          <option value="emant_caratula">
            Emant Caratula
          </option>
          <option value="emant_listado">
            Emant Listado
          </option>
        </select>
        
        {/* Show relationship indicator */}
        <div className="relationship-indicator">
          {isEmantListado ? (
            <span className="relationship-badge child-badge">
              Tabla Secundaria de: Emant Caratula
            </span>
          ) : (
            <span className="relationship-badge parent-badge">
              Tabla Principal con: Emant Listado
            </span>
          )}
      </div>

    </div>
  );
};

  // If no data but we have a tableName, show empty state with capture button
  if ((!data || !Array.isArray(data) || data.length === 0) && tableName) {
    return (
      <div className="data-table-container">
        {tableName && (
          <div className="table-title">
            <h2>{tableTitle}</h2>
                      {renderTableSelector()}
          </div>
        )}
        <div className="table-controls">
          <div className="search-section">
            <button
              className="refresh-btn"
              onClick={refreshData}
              disabled={isRefreshing}
              title="Actualizar datos"
            >
              <svg className={`refresh-icon ${isRefreshing ? 'spinning' : ''}`} viewBox="0 0 24 24" fill="none" stroke="currentColor" strokeWidth="2">
                <path d="M1 4v6h6" />
                <path d="M23 20v-6h-6" />
                <path d="M20.49 9A9 9 0 0 0 5.64 5.64L1 10m22 4l-4.64 4.36A9 9 0 0 1 3.51 15" />
              </svg>
              {isRefreshing ? 'Actualizando...' : 'Actualizar'}
            </button>
            <button
              className="capturador-btn"
              onClick={() => setShowPDFParser(true)}
              title="Abrir Capturador"
            >
              <svg className="pdf-icon" viewBox="0 0 24 24" fill="none" stroke="currentColor" strokeWidth="2">
                <path d="M14 2H6a2 2 0 0 0-2 2v16a2 2 0 0 0 2 2h12a2 2 0 0 0 2-2V8z" />
                <path d="M14 2v6h6" />
                <path d="M16 13H8" />
                <path d="M16 17H8" />
                <path d="M10 9H8" />
              </svg>
              Capturador
            </button>

          </div>
        </div>

        {/* Show parent table if available */}
        {parentData && parentData.length > 0 && (
          <div className="parent-table-section">
            <h3>{firebaseTableService.formatSingleTableName(parentTableName)}</h3>
            <table className="data-table">
              <thead>
                <tr>
                  {Object.keys(parentData[0] || {}).map(column => (
                    <th key={column}>{column}</th>
                  ))}
                </tr>
              </thead>
              <tbody>
                {parentData.map((row, rowIndex) => (
                  <tr key={rowIndex}>
                    {Object.values(row).map((value, colIndex) => (
                      <td key={colIndex}>{value}</td>
                    ))}
                  </tr>
                ))}
              </tbody>
            </table>
          </div>
        )}

        <div className="empty-table-state">
          <p>No hay datos en esta tabla.</p>
          <p>Utilice el botón "Capturador" para comenzar a agregar registros.</p>
        </div>

        {/* PDF Parser Modal */}
        <Modal 
          isOpen={showPDFParser} 
          onClose={() => setShowPDFParser(false)}
          size="full"
        >
          <div style={{ height: '100%', width: '100%' }}>
            <PDFParser 
              selectedTable={tableName} 
              onDataCaptured={handleDataCaptured}
              onClose={() => setShowPDFParser(false)}
            />
          </div>
        </Modal>
      </div>
    );
  }

  // If no data and no tableName, show no data message
  if (!data || !Array.isArray(data) || data.length === 0) {
    return <div className="no-data">No data available</div>;
  }

  // Use the stable tableColumns instead of dynamic Object.keys

  const handleCellClick = (rowIndex, column, value) => {
    // Remove single click handler functionality
  };

  const handleCellDoubleClickWithRow = (row, column, value) => {
    console.log('✏️ Double click - Direct row access:', { 
      id: row.id, 
<<<<<<< HEAD
      nombre: row.nombre_contratante || row.contratante, 
=======
      nombre: getClientName(row), 
>>>>>>> d5eb5346
      column, 
      value: row[column] 
    });
    
    // Prevent editing if already editing
    if (isEditingFlag) {
      console.log('⚠️ Already editing, ignoring double click');
      return;
    }
    
    if (!row || !row.id) {
      console.error('❌ Invalid row data');
      return;
    }
    
    // Clear any existing edit state
    setEditingCell(null);
    setEditValue('');
    setShowPdfUpload(false);
    setIsAnalyzing(false);

    if (column === 'status') {
      setStatusModal({
        isOpen: true,
        rowId: row.id,
        currentStatus: row[column] || 'Vigente 🟢'
      });
      return;
    }
    
    // Set editing flag
    setIsEditingFlag(true);
    
    // Clear any cell selections
    setSelectedCells([]);
    setSelectionStart(null);
    
    // Use the row object directly - NO INDEX CONFUSION
    setTimeout(() => {
      setEditingCell({ 
        rowId: row.id,
        column, 
        value: row[column]
      });
      setEditValue(row[column] !== null ? String(row[column]) : '');
    }, 10);
  };

  // Keep old function for backwards compatibility
  const handleCellDoubleClick = (rowIndex, column, value) => {
    const row = filteredData[rowIndex];
    handleCellDoubleClickWithRow(row, column, value);
  };

  const handleCancelEdit = () => {
    console.log('🚫 Canceling edit - current editing cell:', editingCell);
    setEditingCell(null);
    setEditValue('');
    setShowPdfUpload(false);
    setIsAnalyzing(false);
    setSelectedCells([]);
    setSelectionStart(null);
    setIsEditingFlag(false);
    console.log('🚫 Edit canceled - state cleared');
  };

  const handleConfirmEdit = async () => {
    if (!editingCell) return;

    const { rowId, column } = editingCell;
    
    // Find the row by ID instead of using index
    const row = filteredData.find(r => r.id === rowId);
    
    if (!row) {
      console.error('❌ Could not find row with ID:', rowId);
      return;
    }
    
    console.log('🔄 Updating cell:', {
      id: rowId,
<<<<<<< HEAD
      nombre: row.nombre_contratante || row.contratante,
=======
      nombre: getClientName(row),
>>>>>>> d5eb5346
      column,
      oldValue: row[column],
      newValue: editValue
    });
    
    // Prevent multiple simultaneous edits
    if (isAnalyzing) {
      console.log('⏳ Edit already in progress, ignoring');
      return;
    }
    
    setIsAnalyzing(true);
    
    try {
      // Validate the data before updating
      if (editValue === undefined || editValue === null) {
        throw new Error('Invalid value: Value cannot be empty');
      }

      // Make the API call using the row ID
      const result = await onCellUpdate(rowId, column, editValue);
      
      // Log the result for debugging
      console.log('✅ Update result:', result);

      // Check if result exists and has success property
      if (!result || result.success === false) {
        throw new Error(result?.message || 'Failed to update cell');
      }

      // Show success message first
      toast.success('✅ Celda actualizada correctamente');
      
      // Close the edit popup immediately - DataSection already updated the UI
      setEditingCell(null);
      setEditValue('');
      setShowPdfUpload(false);
      setSelectedCells([]);
      setSelectionStart(null);
      
      // NO NOTIFICATION - DataSection already updated UI and no refresh needed
          } catch (error) {
        console.error('Failed to update cell:', error);
        
        // Show error message with more specific information
        const errorMessage = error.response?.data?.error || error.message || 'Failed to update cell';
        toast.error(`Update failed: ${errorMessage}`);
        
        // Keep the edit popup open so user can try again or cancel
      } finally {
        setIsAnalyzing(false); // Reset processing flag
        setIsEditingFlag(false); // Reset editing flag
      }
  };

  // Input field keyboard handler
  const handleInputKeyDown = (e) => {
    if (e.key === 'Enter') {
      e.preventDefault();
      handleConfirmEdit();
    } else if (e.key === 'Escape') {
      handleCancelEdit();
    }
  };

  // Close edit popup when clicking outside
  const handleEditPopupClick = (e) => {
    e.stopPropagation();
  };

  const handleOverlayClick = () => {
    handleCancelEdit();
  };



  // Add selection handlers
  const handleCellSelection = (event, rowIndex, column, value, rowObject) => {
    event.preventDefault();
    
    // If we're currently editing, don't handle selection
    if (editingCell) {
      return;
    }
    
    // Handle double click for editing - use the actual row object
    if (event.detail === 2) {
      handleCellDoubleClickWithRow(rowObject, column, value);
      return;
    }

    const cellKey = `${rowIndex}-${column}`;
    
    if (event.shiftKey && selectionStart) {
      // Calculate range selection
      const startRow = Math.min(selectionStart.rowIndex, rowIndex);
      const endRow = Math.max(selectionStart.rowIndex, rowIndex);
      const startColIndex = tableColumns.indexOf(selectionStart.column);
      const endColIndex = tableColumns.indexOf(column);
      const startCol = Math.min(startColIndex, endColIndex);
      const endCol = Math.max(startColIndex, endColIndex);
      
      const newSelection = [];
      for (let r = startRow; r <= endRow; r++) {
        for (let c = startCol; c <= endCol; c++) {
          newSelection.push(`${r}-${tableColumns[c]}`);
        }
      }
      setSelectedCells(newSelection);
    } else if ((event.metaKey || event.ctrlKey)) {
      // Toggle individual cell selection
      setSelectedCells(prev => 
        prev.includes(cellKey) 
          ? prev.filter(key => key !== cellKey)
          : [...prev, cellKey]
      );
    } else {
      // Single cell selection
      setSelectedCells([cellKey]);
      setSelectionStart({ rowIndex, column });
    }
  };

  // Add copy handler
  useEffect(() => {
    const handleCopy = (event) => {
      if (selectedCells.length === 0) return;
      
      // Create a matrix of selected cells
      const cellMatrix = {};
      let minRow = Infinity, maxRow = -Infinity;
      let minCol = Infinity, maxCol = -Infinity;
      
      selectedCells.forEach(cellKey => {
        const [rowIndex, column] = cellKey.split('-');
        const row = parseInt(rowIndex);
        const col = tableColumns.indexOf(column);
        
        minRow = Math.min(minRow, row);
        maxRow = Math.max(maxRow, row);
        minCol = Math.min(minCol, col);
        maxCol = Math.max(maxCol, col);
        
        if (!cellMatrix[row]) cellMatrix[row] = {};
        cellMatrix[row][col] = data[row][column];
      });
      
      // Convert matrix to TSV format
      let copyText = '';
      for (let row = minRow; row <= maxRow; row++) {
        const rowData = [];
        for (let col = minCol; col <= maxCol; col++) {
          rowData.push(cellMatrix[row]?.[col] ?? '');
        }
        copyText += rowData.join('\t') + '\n';
      }
      
      event.clipboardData.setData('text/plain', copyText.trim());
      event.preventDefault();
    };

    document.addEventListener('copy', handleCopy);
    return () => document.removeEventListener('copy', handleCopy);
  }, [selectedCells, data, tableColumns]);

  const handleEmailClick = (rowData) => {
    setMailModal({ isOpen: true, rowData });
  };

  const handleOpenEmailModal = (rowData) => {
    console.log('📧 DataTable: Opening email modal via callback with row data:', rowData);
    setMailModal({ isOpen: true, rowData });
  };

  const handleCloseMailModal = () => {
    setMailModal({ isOpen: false, rowData: null });
  };

  const handleDriveClick = (rowData) => {
    console.log('DRIVE clicked for row:', rowData);
    setDriveModal({ isOpen: true, clientData: rowData });
  };

  const handleCloseDriveModal = () => {
    setDriveModal({ isOpen: false, clientData: null });
  };

  const handleDeleteClick = (row) => {
    setDeleteConfirm(row);
  };

  const handleConfirmDelete = async () => {
    if (!deleteConfirm || !deleteConfirm.id) return;

    try {
      await firebaseTableService.deleteRow(tableName, deleteConfirm.id);
      setDeleteConfirm(null);
      
      // Remove the deleted row from the current data
      const updatedData = filteredData.filter(row => row.id !== deleteConfirm.id);
      setFilteredData(updatedData);
      
      // Show success message
      toast.success('Row deleted successfully');
      
      // Notify other components about the deletion
      notifyDataDelete(tableName);
      
      // Refresh the data
      if (onRefresh) {
        await onRefresh();
      }
    } catch (error) {
      console.error('Error deleting row:', error);
      toast.error('Failed to delete row');
    }
  };

  const handlePaymentStatusToggle = async (record) => {
    try {
      const currentStatus = record.estado_pago || 'No Pagado';
      const newStatus = currentStatus === 'Pagado' ? 'No Pagado' : 'Pagado';
      
      console.log(`🔄 Updating payment status for record ${record.id} from ${currentStatus} to ${newStatus}`);
      
      // Update local state immediately for better UX
      setFilteredData(prevData => 
        prevData.map(row => 
          row.id === record.id ? { ...row, estado_pago: newStatus } : row
        )
      );
      
      await firebaseTableService.updateData(tableName, record.id, 'estado_pago', newStatus);
      
      toast.success(`Estado de pago actualizado a: ${newStatus}`);
      
      // Notify other components about the edit
      notifyDataEdit(tableName);
      
      // Refresh the data to ensure consistency
      if (onRefresh) {
        await onRefresh();
      }
      
    } catch (error) {
      console.error('Error updating payment status:', error);
      toast.error('Error al actualizar el estado de pago');
      
      // Revert local state on error
      setFilteredData(prevData => 
        prevData.map(row => 
          row.id === record.id ? { ...row, estado_pago: record.estado_pago || 'No Pagado' } : row
        )
      );
    }
  };

  const handleCapStatusToggle = async (record) => {
    try {
      const currentStatus = record.estado_cap || 'Inactivo';
      const newStatus = currentStatus === 'Activo' ? 'Inactivo' : 'Activo';
      
      console.log(`🔄 Updating CAP status for record ${record.id} from ${currentStatus} to ${newStatus}`);
      
      // Update local state immediately for better UX
      setFilteredData(prevData => 
        prevData.map(row => 
          row.id === record.id ? { ...row, estado_cap: newStatus } : row
        )
      );
      
      await firebaseTableService.updateData(tableName, record.id, 'estado_cap', newStatus);
      
      toast.success(`Estado CAP actualizado a: ${newStatus}`);
      
      // Notify other components about the edit
      notifyDataEdit(tableName);
      
      // Refresh the data to ensure consistency
      if (onRefresh) {
        await onRefresh();
      }
      
    } catch (error) {
      console.error('Error updating CAP status:', error);
      toast.error('Error al actualizar el estado CAP');
      
      // Revert local state on error
      setFilteredData(prevData => 
        prevData.map(row => 
          row.id === record.id ? { ...row, estado_cap: record.estado_cap || 'Inactivo' } : row
        )
      );
    }
  };

  const handleCfpStatusToggle = async (record) => {
    try {
      const currentStatus = record.estado_cfp || 'Inactivo';
      const newStatus = currentStatus === 'Activo' ? 'Inactivo' : 'Activo';
      
      console.log(`🔄 Updating CFP status for record ${record.id} from ${currentStatus} to ${newStatus}`);
      
      // Update local state immediately for better UX
      setFilteredData(prevData => 
        prevData.map(row => 
          row.id === record.id ? { ...row, estado_cfp: newStatus } : row
        )
      );
      
      await firebaseTableService.updateData(tableName, record.id, 'estado_cfp', newStatus);
      
      toast.success(`Estado CFP actualizado a: ${newStatus}`);
      
      // Notify other components about the edit
      notifyDataEdit(tableName);
      
      // Refresh the data to ensure consistency
      if (onRefresh) {
        await onRefresh();
      }
      
    } catch (error) {
      console.error('Error updating CFP status:', error);
      toast.error('Error al actualizar el estado CFP');
      
      // Revert local state on error
      setFilteredData(prevData => 
        prevData.map(row => 
          row.id === record.id ? { ...row, estado_cfp: record.estado_cfp || 'Inactivo' } : row
        )
      );
    }
  };

  const handleStatusChange = async (rowId, newValue) => {
    try {
      console.log('Status change initiated:', { rowId, newValue });
      
      // Validate the new value
      if (!['Vigente 🟢', 'Baja 🔴'].includes(newValue)) {
        throw new Error(`Invalid status value: ${newValue}`);
      }
      
      // Update the UI optimistically
      setFilteredData(prevData => 
        prevData.map(row => 
          row.id === rowId ? { ...row, status: newValue } : row
        )
      );
      
      // Call the update function
      await onCellUpdate(rowId, 'status', newValue);
      console.log('Status update successful');
      
      // Refresh the data to ensure consistency
      await refreshData();
    } catch (error) {
      console.error('Failed to update status:', {
        error,
        rowId,
        newValue,
        details: error.response?.data
      });
      
      // Revert the optimistic update on error
      await refreshData();
      
      // Show error to user (you can implement a better error UI)
      alert('Error updating status. Please try again.');
    }
  };

  const handleStatusModalClose = () => {
    setStatusModal({ isOpen: false, rowId: null, currentStatus: null });
  };

  const handleStatusConfirm = async (newStatus) => {
    try {
      await handleStatusChange(statusModal.rowId, newStatus);
      handleStatusModalClose();
    } catch (error) {
      console.error('Error updating status:', error);
    }
  };

  const renderCell = (row, rowIndex, column) => {
    // Check if this cell is being edited
    if (editingCell && editingCell.rowIndex === rowIndex && editingCell.column === column) {
      if (column === 'status') {
        return (
          <select
            value={editValue}
            onChange={(e) => setEditValue(e.target.value)}
            onKeyDown={handleInputKeyDown}
            autoFocus
            className="edit-cell-input"
          >
            <option value="Vigente 🟢">Vigente 🟢</option>
            <option value="Baja 🔴">Baja 🔴</option>
          </select>
        );
      }
      return (
        <input
          type="text"
          value={editValue}
          onChange={(e) => setEditValue(e.target.value)}
          onKeyDown={handleInputKeyDown}
          autoFocus
          className="edit-cell-input"
        />
      );
    }

    // Regular cell display
    if (column === 'status') {
      const status = row[column] || 'Vigente 🟢';
      return (
        <div className={`status-indicator ${status.includes('Baja') ? 'status-inactive' : 'status-active'}`}>
          {status}
        </div>
      );
    }
    
    const cellValue = row[column] !== null ? String(row[column]) : '-';
    return <span>{cellValue}</span>;
  };

  // Column reordering logic moved to useMemo above for stability

  // Add the getSortIcon function
  const getSortIcon = (column) => {
    if (!sortConfig || sortConfig.key !== column) {
      return (
        <span className="sort-icon">
          ⇅
        </span>
      );
    }

    return (
      <span className={`sort-icon active`}>
        {sortConfig.direction === 'ascending' ? '↑' : '↓'}
      </span>
    );
  };

  // Add handleSort function
  const handleSort = (column) => {
    let direction = 'ascending';
    if (sortConfig.key === column && sortConfig.direction === 'ascending') {
      direction = 'descending';
    }

    setSortConfig({ key: column, direction });

    // Sort the base sortedData, not filteredData
    const sorted = [...sortedData].sort((a, b) => {
      if (a[column] === null) return 1;
      if (b[column] === null) return -1;
      if (a[column] === b[column]) return 0;

      const compareResult = a[column] < b[column] ? -1 : 1;
      return direction === 'ascending' ? compareResult : -compareResult;
    });

    // Update both sorted and filtered data to stay in sync
    setSortedData(sorted);
    // The search useEffect will handle filtering the sorted data
  };

  // Improved child table selection with better parent-child relationship handling
  const handleChildTableSelect = async (selectedTableName) => {
    console.log('🚀 handleChildTableSelect called with:', selectedTableName);
    
    if (!selectedTableName) {
      console.log('❌ No selectedTableName provided');
      return;
    }
    
    // Get the base parent table name (could be from combined table or direct table)
    let baseParentTable;
    
    if (tableName.includes('→')) {
      // We're in a combined view
      baseParentTable = tableName.split('→')[0].trim();
    } else if (firebaseTableService.isChildTable(tableName)) {
      // We're viewing a child table directly, get its parent
      baseParentTable = firebaseTableService.getParentTable(tableName);
    } else {
      // We're viewing a parent table directly
      baseParentTable = tableName;
    }
    
    console.log('📊 Current state:', { 
      selectedTableName, 
      baseParentTable, 
      currentTableName: tableName,
      currentSelectedChild: selectedChildTable,
      isChildTable: firebaseTableService.isChildTable(tableName),
      isParentTable: firebaseTableService.isParentTable(tableName)
    });
    
    // If selecting the parent table
    if (selectedTableName === baseParentTable) {
      console.log('🔄 Loading parent table data only:', baseParentTable);
      setSelectedChildTable(''); // Clear child selection
      
      // Update table title to show parent only
      setTableTitle(firebaseTableService.formatSingleTableName(baseParentTable));
      
      if (onRefresh) {
        // Load just the parent table data
        await onRefresh(baseParentTable);
      }
      return;
    }
    
    // If selecting a child table, verify it's valid for this parent
    const availableChildTablesForParent = await firebaseTableService.getChildTables(baseParentTable);
    console.log('📋 Available child tables for parent:', availableChildTablesForParent);
    
    if (availableChildTablesForParent.includes(selectedTableName)) {
      console.log('🔄 Selecting child table:', selectedTableName, 'for parent:', baseParentTable);
      setSelectedChildTable(selectedTableName);
      
      // Update table title to show parent → child format
      const combinedTitle = `${firebaseTableService.formatSingleTableName(baseParentTable)} → ${firebaseTableService.formatSingleTableName(selectedTableName)}`;
      setTableTitle(combinedTitle);
      
      // Load the child table data directly (not combined)
      console.log('🔄 Loading child table data:', selectedTableName);
      
      // Trigger refresh with just the child table name (not combined)
      if (onRefresh) {
        await onRefresh(selectedTableName);
      }
    } else {
      console.warn('⚠️ Selected table is not a valid child of:', baseParentTable);
      
      // If it's not a child of the current parent, treat it as a direct table selection
      console.log('🔄 Loading table directly:', selectedTableName);
      
      // Update title and load the selected table directly
      setTableTitle(firebaseTableService.formatSingleTableName(selectedTableName));
      setSelectedChildTable('');
      
      if (onRefresh) {
        await onRefresh(selectedTableName);
      }
    }
  };



      return (
      <div className="data-table-container">
        {/* Test Component - Temporarily disabled */}
        {/* <TestInsert tableName={tableName} /> */}
        
        {tableTitle && (
        <div className="table-title">
          <h2>{tableTitle}</h2>
          {renderTableSelector()}
        </div>
      )}
      <div className="table-controls">
        <div className="search-section">
          <input
            type="text"
            placeholder="Buscar en tabla..."
            value={searchTerm}
            onChange={(e) => setSearchTerm(e.target.value)}
            className="search-input"
          />
          {searchTerm && (
            <button
              onClick={() => setSearchTerm('')}
              className="clear-search-btn"
              title="Limpiar búsqueda"
              style={{
                marginLeft: '5px',
                padding: '5px 10px',
                backgroundColor: '#ff6b6b',
                color: 'white',
                border: 'none',
                borderRadius: '4px',
                cursor: 'pointer'
              }}
            >
              ✕ Limpiar ({searchTerm.length})
            </button>
          )}
          <button
            className="refresh-btn"
            onClick={refreshData}
            disabled={isRefreshing}
            title="Actualizar datos"
          >
            <svg className={`refresh-icon ${isRefreshing ? 'spinning' : ''}`} viewBox="0 0 24 24" fill="none" stroke="currentColor" strokeWidth="2">
              <path d="M1 4v6h6" />
              <path d="M23 20v-6h-6" />
              <path d="M20.49 9A9 9 0 0 0 5.64 5.64L1 10m22 4l-4.64 4.36A9 9 0 0 1 3.51 15" />
            </svg>
            {isRefreshing ? 'Actualizando...' : 'Actualizar'}
          </button>
          <button
            className="capturador-btn"
            onClick={() => setShowPDFParser(true)}
            title="Abrir Capturador"
          >
            <svg className="pdf-icon" viewBox="0 0 24 24" fill="none" stroke="currentColor" strokeWidth="2">
              <path d="M14 2H6a2 2 0 0 0-2 2v16a2 2 0 0 0 2 2h12a2 2 0 0 0 2-2V8z" />
              <path d="M14 2v6h6" />
              <path d="M16 13H8" />
              <path d="M16 17H8" />
              <path d="M10 9H8" />
            </svg>
            Capturador
          </button>

        </div>
      </div>

      {/* PDF Parser Modal */}
      <Modal 
        isOpen={showPDFParser} 
        onClose={() => setShowPDFParser(false)}
        size="full"
      >
        <div style={{ height: '100%', width: '100%' }}>
          <PDFParser 
            selectedTable={tableName} 
            onClose={() => setShowPDFParser(false)}
            onOpenEmailModal={handleOpenEmailModal}
          />
        </div>
      </Modal>

      <div className={`table-wrapper ${isRefreshing ? 'refreshing' : ''}`}>
        <table className="data-table">
          <thead>
            <tr>
              {/* COLUMNA ACCIONES MODAL */}
              <th 
                className="action-header actions-modal-header" 
                onClick={() => {
                  console.log('🔧 Header clicked, opening modal');
                  setShowActionsModal(true);
                }}
                style={{
                  width: '70px',
                  minWidth: '70px',
                  maxWidth: '70px',
                  backgroundColor: '#fbbf24',
                  color: 'white',
                  textAlign: 'center',
                  fontSize: '9px',
                  fontWeight: '700',
                  padding: '8px 4px',
                  display: 'table-cell',
                  cursor: 'pointer',
                  transition: 'all 0.3s ease',
                  border: '2px solid #f59e0b',
                  borderRadius: '4px 0 0 4px'
                }}
                title="Click para abrir panel de acciones"
              >
                <div style={{ 
                  display: 'flex', 
                  flexDirection: 'column', 
                  alignItems: 'center', 
                  justifyContent: 'center', 
                  gap: '1px' 
                }}>
                  <svg 
                    viewBox="0 0 24 24" 
                    fill="none" 
                    stroke="currentColor" 
                    strokeWidth="3"
                    style={{ width: '18px', height: '18px' }}
                  >
                    <path d="M12 2l3.09 6.26L22 9.27l-5 4.87 1.18 6.88L12 17.77l-6.18 3.25L7 14.14 2 9.27l6.91-1.01L12 2z" />
                  </svg>
                  <span style={{ fontSize: '7px', letterSpacing: '0.5px' }}>ACCIONES</span>
                </div>
              </th>
              {reorderedColumns.map(column => (
                <th 
                  key={column}
                  onClick={() => handleSort(column)}
                  className={`sortable-header ${sortConfig.key === column ? 'active' : ''}`}
                >
                  <div className="th-content">
                    <span>{column}</span>
                    {getSortIcon(column)}
                  </div>
                </th>
              ))}
            </tr>
          </thead>
          <tbody>
            {(() => {
              // SORT DATA HERE - NEWEST FIRST ALWAYS
              const dataToSort = [...filteredData];
              const sortedForRender = dataToSort.sort((a, b) => {
                const getTimestamp = (record) => {
                  const createdAt = record.createdAt;
                  if (!createdAt) return 0;
                  
                  // Handle Firebase Timestamp with underscore (NEW FORMAT)
                  if (createdAt._seconds) {
                    return createdAt._seconds * 1000;
                  }
                  // Handle Firebase Timestamp without underscore (OLD FORMAT)  
                  else if (createdAt.seconds) {
                    return createdAt.seconds * 1000;
                  } 
                  // Handle Firestore Timestamp object
                  else if (createdAt.toDate) {
                    return createdAt.toDate().getTime();
                  } 
                  // Handle string dates
                  else if (typeof createdAt === 'string') {
                    return new Date(createdAt).getTime();
                  } 
                  // Handle Date objects
                  else if (createdAt instanceof Date) {
                    return createdAt.getTime();
                  }
                  return 0;
                };
                
                return getTimestamp(b) - getTimestamp(a); // Newest first
              });
              
              // Debug: basic record count
              console.log('📊 Rendering', sortedForRender.length, 'records');
              
              return sortedForRender;
            })().map((row, rowIndex) => {
              const rowId = row.id || row.docId || row.firebase_doc_id || `row_${rowIndex}`;
              const isNewRow = newlyInsertedRows.has(rowId);
              const isFlashing = flashingRows.has(rowId);
              
              // console.log('🔍 ROW RENDER:', { rowIndex, rowId, isNewRow, isFlashing, rowKeys: Object.keys(row) });
              
              return (
              <tr 
                key={rowIndex} 
                className={`table-row ${isNewRow ? 'newly-inserted' : ''} ${isFlashing ? 'flashing' : ''}`}
              >
                {/* COLUMNA ACCIONES MODAL */}
                <td 
                  className="action-cell actions-modal-cell" 
                  style={{
                    width: '70px',
                    minWidth: '70px', 
                    maxWidth: '70px',
                    backgroundColor: '#f8f9fa',
                    padding: '4px',
                    verticalAlign: 'middle',
                    textAlign: 'center',
                    border: '1px solid #e5e7eb'
                  }}
                >
                  <button 
                    onClick={(e) => {
                      e.stopPropagation();
                      console.log('🔧 Button clicked, opening modal for row:', row);
                      console.log('🔧 Current states before update:', { showActionsModal, selectedRowForActions });
                      setSelectedRowForActions(row);
                      setShowActionsModal(true);
                      console.log('🔧 States should be updated now');
                    }}
                    className="action-btn actions-modal-btn"
                    title="Abrir panel de acciones"
                    style={{
                      width: '100%',
                      height: '28px',
                      padding: '4px 6px',
                      fontSize: '10px',
                      fontWeight: '600',
                      border: '1px solid #f59e0b',
                      borderRadius: '4px',
                      cursor: 'pointer',
                      backgroundColor: '#fbbf24',
                      color: 'white',
                      transition: 'all 0.2s ease'
                    }}
                  >
                    ⚡
                  </button>
                </td>
                {reorderedColumns.map(column => (
                  <td
                    key={`${rowIndex}-${column}`}
                    onClick={(e) => handleCellSelection(e, rowIndex, column, row[column], row)}
                    className={`editable-cell ${column === 'id' ? 'id-cell' : ''} ${
                      column === 'status' ? 'status-cell' : ''
                    } ${selectedCells.includes(`${rowIndex}-${column}`) ? 'selected-cell' : ''} ${
                      editingCell && editingCell.rowIndex === rowIndex && editingCell.column === column ? 'editing-cell' : ''
                    }`}
                    title="Double-click to edit"
                  >
                    {renderCell(row, rowIndex, column)}
                  </td>
                ))}
              </tr>
              );
            })}
          </tbody>
        </table>
      </div>

      {/* Mail Modal */}
      <TableMail 
        isOpen={mailModal.isOpen}
        onClose={handleCloseMailModal}
        rowData={mailModal.rowData}
        tableType={tableName}
      />

      {/* Drive Manager Modal */}
      <DriveManager 
        isOpen={driveModal.isOpen}
        onClose={handleCloseDriveModal}
        clientData={driveModal.clientData}
      />

      {/* Delete Confirmation Dialog */}
      {deleteConfirm && (
        <div className="delete-overlay">
          <div className="delete-confirmation-dialog">
            <h4>Delete Row</h4>
            <p>Are you sure you want to delete this row? This action cannot be undone.</p>
            <div className="delete-confirmation-actions">
              <button onClick={() => setDeleteConfirm(null)} className="delete-cancel-btn">
                Cancel
              </button>
              <button onClick={handleConfirmDelete} className="delete-confirm-btn">
                Delete
              </button>
            </div>
          </div>
        </div>
      )}

      {/* Edit Cell Popup */}
      {editingCell && (
        <div className="edit-cell-popup" onClick={handleOverlayClick}>
          <div className="edit-cell-content" onClick={handleEditPopupClick}>
            <div className="edit-cell-header">
              <h4>Edit Cell: {editingCell.column}</h4>
              <button 
                className="edit-cell-close" 
                onClick={handleCancelEdit}
                title="Close (Esc)"
              >
                ×
              </button>
            </div>
            <div className="edit-cell-info">
              <textarea
                value={editValue}
                onChange={(e) => {
                  console.log('📝 Textarea value changed:', e.target.value);
                  setEditValue(e.target.value);
                }}
                onKeyDown={handleInputKeyDown}
                onFocus={() => console.log('🎯 Textarea focused')}
                onBlur={() => console.log('🔍 Textarea blurred')}
                autoFocus
                rows={3}
                className="edit-cell-textarea"
                placeholder={`Enter value for ${editingCell.column}...`}
              />
              
              {/* PDF Upload Section */}
              <div className="pdf-upload-section">
                <button 
                  onClick={() => setShowPdfUpload(!showPdfUpload)}
                  className="pdf-toggle-btn"
                  title="Extract from PDF"
                >
                  <svg className="pdf-icon" viewBox="0 0 24 24" fill="none" stroke="currentColor" strokeWidth="2">
                    <path d="M14 2H6a2 2 0 0 0-2 2v16a2 2 0 0 0 2 2h12a2 2 0 0 0 2-2V8z" />
                    <path d="M14 2v6h6" />
                    <path d="M16 13H8" />
                    <path d="M16 17H8" />
                    <path d="M10 9H8" />
                  </svg>
                </button>
              </div>

              {showPdfUpload && (
                <CellPDFParser
                  columnName={editingCell.column}
                  tableName={tableName}
                  onValueExtracted={setEditValue}
                />
              )}
            </div>
            <div className="edit-cell-actions">
              <button onClick={handleCancelEdit} className="cancel-btn">
                Cancel
              </button>
              <button onClick={handleConfirmEdit} className="confirm-btn">
                Save
              </button>
            </div>
          </div>
        </div>
      )}

      {/* Status Modal */}
      {statusModal.isOpen && (
        <div className="status-modal-overlay">
          <div className="status-modal">
            <h4>Cambiar Estado</h4>
            <div className="status-options">
              <button
                className={`status-option ${statusModal.currentStatus === 'Vigente 🟢' ? 'active' : ''}`}
                onClick={() => handleStatusConfirm('Vigente 🟢')}
              >
                Vigente 🟢
              </button>
              <button
                className={`status-option ${statusModal.currentStatus === 'Baja 🔴' ? 'active' : ''}`}
                onClick={() => handleStatusConfirm('Baja 🔴')}
              >
                Baja 🔴
              </button>
            </div>
            <div className="status-modal-actions">
              <button onClick={handleStatusModalClose} className="cancel-btn">
                Cancelar
              </button>
            </div>
          </div>
        </div>
      )}

      {/* MODAL DE ACCIONES */}
      {showActionsModal && selectedRowForActions && (
        <div className="modal-overlay" style={{
          position: 'fixed',
          top: 0,
          left: 0,
          right: 0,
          bottom: 0,
          backgroundColor: 'rgba(0, 0, 0, 0.5)',
          display: 'flex',
          alignItems: 'center',
          justifyContent: 'center',
          zIndex: 1000
        }}>
          <div className="actions-modal" style={{
            backgroundColor: 'white',
            borderRadius: '8px',
            padding: '24px',
            maxWidth: '500px',
            width: '90%',
            maxHeight: '80vh',
            overflow: 'auto',
            boxShadow: '0 10px 25px rgba(0, 0, 0, 0.2)'
          }}>
            <div style={{
              display: 'flex',
              justifyContent: 'space-between',
              alignItems: 'center',
              marginBottom: '20px',
              borderBottom: '1px solid #e5e7eb',
              paddingBottom: '16px'
            }}>
              <h3 style={{
                margin: 0,
                fontSize: '18px',
                fontWeight: '600',
                color: '#374151'
              }}>
<<<<<<< HEAD
                Acciones para: {selectedRowForActions.nombre_contratante || selectedRowForActions.contratante || 'Registro'}
=======
                Acciones para: {getClientName(selectedRowForActions)}
>>>>>>> d5eb5346
              </h3>
              <button
                onClick={() => {
                  setShowActionsModal(false);
                  setSelectedRowForActions(null);
                }}
                style={{
                  background: 'none',
                  border: 'none',
                  fontSize: '24px',
                  cursor: 'pointer',
                  color: '#6b7280',
                  padding: '4px'
                }}
              >
                ×
              </button>
            </div>

            <div style={{
              display: 'grid',
              gridTemplateColumns: 'repeat(auto-fit, minmax(200px, 1fr))',
              gap: '12px'
            }}>
              {/* Botón Eliminar */}
              <button
                onClick={() => {
                  handleDeleteClick(selectedRowForActions);
                  setShowActionsModal(false);
                  setSelectedRowForActions(null);
                }}
                style={{
                  padding: '12px 16px',
                  backgroundColor: '#fef2f2',
                  color: '#dc2626',
                  border: '1px solid #fecaca',
                  borderRadius: '6px',
                  cursor: 'pointer',
                  fontSize: '14px',
                  fontWeight: '500',
                  display: 'flex',
                  alignItems: 'center',
                  gap: '8px',
                  transition: 'all 0.2s ease'
                }}
                onMouseOver={(e) => {
                  e.target.style.backgroundColor = '#fee2e2';
                }}
                onMouseOut={(e) => {
                  e.target.style.backgroundColor = '#fef2f2';
                }}
              >
                <span>×</span>
                Eliminar
              </button>

              {/* Botón Drive */}
              <button
                onClick={() => {
                  handleDriveClick(selectedRowForActions);
                  setShowActionsModal(false);
                  setSelectedRowForActions(null);
                }}
                style={{
                  padding: '12px 16px',
                  backgroundColor: '#dbeafe',
                  color: '#1e40af',
                  border: '1px solid #bfdbfe',
                  borderRadius: '6px',
                  cursor: 'pointer',
                  fontSize: '14px',
                  fontWeight: '500',
                  display: 'flex',
                  alignItems: 'center',
                  gap: '8px',
                  transition: 'all 0.2s ease'
                }}
                onMouseOver={(e) => {
                  e.target.style.backgroundColor = '#bfdbfe';
                }}
                onMouseOut={(e) => {
                  e.target.style.backgroundColor = '#dbeafe';
                }}
              >
                <span>📁</span>
                Drive
              </button>

              {/* Botón Pago */}
              <button
                onClick={() => {
                  handlePaymentStatusToggle(selectedRowForActions);
                  setShowActionsModal(false);
                  setSelectedRowForActions(null);
                }}
                style={{
                  padding: '12px 16px',
                  backgroundColor: (selectedRowForActions.estado_pago === 'Pagado') ? '#dcfce7' : '#fef2f2',
                  color: (selectedRowForActions.estado_pago === 'Pagado') ? '#166534' : '#dc2626',
                  border: `1px solid ${(selectedRowForActions.estado_pago === 'Pagado') ? '#bbf7d0' : '#fecaca'}`,
                  borderRadius: '6px',
                  cursor: 'pointer',
                  fontSize: '14px',
                  fontWeight: '500',
                  display: 'flex',
                  alignItems: 'center',
                  gap: '8px',
                  transition: 'all 0.2s ease'
                }}
              >
                <span>💰</span>
                {(selectedRowForActions.estado_pago === 'Pagado') ? 'PAGADO' : 'NO PAGADO'}
              </button>

              {/* Botón CAP */}
              <button
                onClick={() => {
                  handleCapStatusToggle(selectedRowForActions);
                  setShowActionsModal(false);
                  setSelectedRowForActions(null);
                }}
                style={{
                  padding: '12px 16px',
                  backgroundColor: (selectedRowForActions.estado_cap === 'Activo') ? '#dbeafe' : '#f3f4f6',
                  color: (selectedRowForActions.estado_cap === 'Activo') ? '#1e40af' : '#6b7280',
                  border: `1px solid ${(selectedRowForActions.estado_cap === 'Activo') ? '#bfdbfe' : '#d1d5db'}`,
                  borderRadius: '6px',
                  cursor: 'pointer',
                  fontSize: '14px',
                  fontWeight: '500',
                  display: 'flex',
                  alignItems: 'center',
                  gap: '8px',
                  transition: 'all 0.2s ease'
                }}
              >
                <span>📋</span>
                CAP
              </button>

              {/* Botón CFP */}
              <button
                onClick={() => {
                  handleCfpStatusToggle(selectedRowForActions);
                  setShowActionsModal(false);
                  setSelectedRowForActions(null);
                }}
                style={{
                  padding: '12px 16px',
                  backgroundColor: (selectedRowForActions.estado_cfp === 'Activo') ? '#e9d5ff' : '#f3f4f6',
                  color: (selectedRowForActions.estado_cfp === 'Activo') ? '#7c3aed' : '#6b7280',
                  border: `1px solid ${(selectedRowForActions.estado_cfp === 'Activo') ? '#c4b5fd' : '#d1d5db'}`,
                  borderRadius: '6px',
                  cursor: 'pointer',
                  fontSize: '14px',
                  fontWeight: '500',
                  display: 'flex',
                  alignItems: 'center',
                  gap: '8px',
                  transition: 'all 0.2s ease'
                }}
              >
                <span>📄</span>
                CFP
              </button>

              {/* Botón Email */}
              <button
                onClick={() => {
                  handleEmailClick(selectedRowForActions);
                  setShowActionsModal(false);
                  setSelectedRowForActions(null);
                }}
                style={{
                  padding: '12px 16px',
                  backgroundColor: '#dcfce7',
                  color: '#166534',
                  border: '1px solid #bbf7d0',
                  borderRadius: '6px',
                  cursor: 'pointer',
                  fontSize: '14px',
                  fontWeight: '500',
                  display: 'flex',
                  alignItems: 'center',
                  gap: '8px',
                  transition: 'all 0.2s ease'
                }}
                onMouseOver={(e) => {
                  e.target.style.backgroundColor = '#bbf7d0';
                }}
                onMouseOut={(e) => {
                  e.target.style.backgroundColor = '#dcfce7';
                }}
              >
                <span>📧</span>
                Email
              </button>
            </div>
          </div>
        </div>
      )}
    </div>
  );
};

export default DataTable;<|MERGE_RESOLUTION|>--- conflicted
+++ resolved
@@ -64,11 +64,7 @@
 
   // Debug useEffect to monitor state changes
   useEffect(() => {
-<<<<<<< HEAD
-    console.log('🔧 State changed:', { showActionsModal, selectedRowForActions: selectedRowForActions?.nombre_contratante || selectedRowForActions?.contratante });
-=======
     console.log('🔧 State changed:', { showActionsModal, selectedRowForActions: getClientName(selectedRowForActions) });
->>>>>>> d5eb5346
   }, [showActionsModal, selectedRowForActions]);
 
   // Reference to track previous data
@@ -774,11 +770,7 @@
   const handleCellDoubleClickWithRow = (row, column, value) => {
     console.log('✏️ Double click - Direct row access:', { 
       id: row.id, 
-<<<<<<< HEAD
-      nombre: row.nombre_contratante || row.contratante, 
-=======
       nombre: getClientName(row), 
->>>>>>> d5eb5346
       column, 
       value: row[column] 
     });
@@ -860,11 +852,7 @@
     
     console.log('🔄 Updating cell:', {
       id: rowId,
-<<<<<<< HEAD
-      nombre: row.nombre_contratante || row.contratante,
-=======
       nombre: getClientName(row),
->>>>>>> d5eb5346
       column,
       oldValue: row[column],
       newValue: editValue
@@ -1847,11 +1835,7 @@
                 fontWeight: '600',
                 color: '#374151'
               }}>
-<<<<<<< HEAD
-                Acciones para: {selectedRowForActions.nombre_contratante || selectedRowForActions.contratante || 'Registro'}
-=======
                 Acciones para: {getClientName(selectedRowForActions)}
->>>>>>> d5eb5346
               </h3>
               <button
                 onClick={() => {
